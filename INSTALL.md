--- conflicted
+++ resolved
@@ -85,17 +85,6 @@
 using a text editor. The following environment variables are defined
 which can control mmSolver's behaviour.
 
-<<<<<<< HEAD
-| Name                     | Description                                                                                            |
-| ------------------------ | ------------------------------------------------------------------------------------------------------ |
-| MMSOLVER_LOAD_AT_STARTUP | Automatically load mmSolver plug-in and scripts at Maya start-up.                                      |
-| MMSOLVER_CREATE_SHELF    | Automatically create a Maya shelf at start-up.                                                         |
-| MMSOLVER_CREATE_MENU     | Un-used currently.                                                                                     |
-| MMSOLVER_HELP_SOURCE     | Prefer 'internet' or 'local' source of help? For users with internet restrictions set this to 'local'. |
-| MMSOLVER_DEFAULT_SOLVER  | (Advanced) The default solver to use in mmSolver; 'cminpack_lm' or 'levmar'.                           |
-| MMSOLVER_DEBUG           | (Advanced) Forces mmSolver to print out debug messages. Not for users, for use by developers only.     |
-| MMSOLVER_LOCATION        | Do not change this variable!!!                                                                         |
-=======
 | Name                       | Description                                                                                            |
 | -------------------------- | ------------------------------------------------------------------------------------------------------ |
 | MMSOLVER_LOAD_AT_STARTUP   | Automatically load mmSolver plug-in at Maya start-up.                                                  |
@@ -106,13 +95,6 @@
 | MMSOLVER_DEFAULT_SOLVER    | (Advanced) The default solver to use in mmSolver; 'cminpack_lm' or 'levmar'.                           |
 | MMSOLVER_DEBUG             | (Advanced) Forces mmSolver to print out debug messages. Not for users, for use by developers only.     |
 | MMSOLVER_LOCATION          | Do not change this variable!!!                                                                         |
->>>>>>> 72947d41
-
-*Note:* If MMSOLVER_LOAD_AT_STARTUP is "0", the mmSolver plug-in will
-not be loaded, and any initialization scripts will not load. For
-example mmSolver shelf and menus will not be created. With this option
-off, to create the shelf and menus after Maya start-up simply load the
-mmSolver plug-in from the Maya Plug-in Manager.
 
 # Install 3DEqualizer Files
 
