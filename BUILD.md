# Building and Install

Building mmSolver is quite easy. The project uses CMake, and provides 
pre-made build scripts for Windows (Batch Script) and Linux (Bash - 
Shell Script).

You may edit these scripts for your system, or use them as-is if you 
have a standard default installation of Maya.

# Dependencies

These projects are needed for building the ``mmSolver`` project.

Required:
- C++ compiler (depending on Maya version)
  - Linux
    - [GCC 4.4.7](https://gcc.gnu.org/) (Maya 2016 and 2017)
    - [GCC 4.8.3](https://gcc.gnu.org/) (Maya 2018)
    - [GCC 6.3.1](https://gcc.gnu.org/) (Maya 2019 and 2020)
    - [GCC 9.3.1](https://gcc.gnu.org/) (Maya 2022)
      - Red Hat `devtoolset-9` on RHEL
  - Windows
    - [Visual Studio 2012 update 5 (MSVC 11.0)](https://visualstudio.microsoft.com/downloads/) (Maya 2016 and 2017)
    - [Visual Studio 2015 update 3 (MSVC 14.0)](https://visualstudio.microsoft.com/downloads/) (Maya 2018 and 2019)
    - [Visual Studio 2017 (MSVC 15.0)](https://visualstudio.microsoft.com/downloads/) (Maya 2020)
<<<<<<< HEAD
  - MacOS
    - [Xcode 7.3.1 with SDK 10.11, clang with libc++](https://developer.apple.com/download) (Maya 2018)
    - [Xcode version 7.3.1 and CMake are required](https://developer.apple.com/download) (Maya 2019)
- [CMake 3.15+](https://cmake.org/)
  - Older versions may work, however the Blender Add-On may fail to
    generate.
- [Autodesk Maya 2016+](https://www.autodesk.com.au/products/maya/overview)
- [Maya Development Kit](https://www.autodesk.com/developer-network/platform-technologies/maya)
- [CMinpack 1.3.8](https://github.com/devernay/cminpack/releases/tag/v1.3.8)
- [LibMV 2.0](https://developer.blender.org/diffusion/LMV/)
  - [Ceres Solver](http://ceres-solver.org/)
  - [Eigen](https://eigen.tuxfamily.org/)
  - ... many internal dependencies.
- [OpenMVG 2.0](https://github.com/openMVG/openMVG/releases/tag/v2.0)
  - ... many internal dependencies.
- [Python 2.7.x or 3.x](https://www.python.org/) (for build scripts)
- [Sphinx 1.8.3+](http://www.sphinx-doc.org/en/master/index.html) (for building documentation)
- [Rust 1.43+](https://www.rust-lang.org/) for MM Scene Graph features.
  - [cxx-bridge](https://cxx.rs/) for Rust/C++ bindings.
  - See the 'Cargo.toml' files for a full list of (automatically)
    installed dependencies.
=======
    - [Visual Studio 2019 (MSVC 16.0)](https://visualstudio.microsoft.com/downloads/) (Maya 2022)
- [CMake 2.8+](https://cmake.org/)
  - CMake 3.x is recommended.
- [Autodesk Maya 2016+](https://www.autodesk.com.au/products/maya/overview)
- [CMinpack 1.3.6](https://github.com/devernay/cminpack/releases/tag/v1.3.6)
- [Python 2.7.x or 3.x](https://www.python.org/) - for development building, testing and formatting Python code
  - [Sphinx](http://www.sphinx-doc.org/en/master/index.html) - for building documentation.
  - [Black](https://github.com/psf/black) - for Python code formatting.
  - [PyLint](https://pylint.org/) - for Python code 'linting'.
  - See 'requirements-dev.txt' for more details.

Optional Solver:
- [levmar 2.6](http://users.ics.forth.gr/~lourakis/levmar/)
  - levmar has tested to be slower than the default recommended
    CMinpack by up to 50%.
  - Warning: levmar is GPL licensed, and places restrictions on 
    mmSolver so it may not be distributed in binary form.  
  - Note: The automatic build script for _levmar_ requires 
    [CMake 3.4.3+](https://cmake.org/) with levmar on Windows.

Note: Until mmSolver v0.3.13 [Qt.py 1.1.0](https://github.com/mottosso/Qt.py/releases/tag/1.1.0)
was required for GUI support, but this is now embedded inside mmSolver
directly, so there is no need install it manually.
>>>>>>> f384779d

# Building Overview

An overview of compiling is:

1. Download and compile third-party projects.
2. Compile mmSolver.
3. Copy 3DEqualizer python scripts into `.3dequalizer` user directory.

Below lists all the commands run in an example session, following the
above sections.

On Linux:
```commandline
# Go to root of project directory.
$ cd <project root>

# Download and Build third-party projects automatically.
$ bash scripts/build_thirdparty.bash

# Build mmSolver, compile UI files, compile Maya plug-in, build
# documentation, create module and install to home directory.
$ bash scripts/build_mmSolver_linux_mayaXXXX.bash

# Run tests (optional but encouraged)
$ cd build
$ make test
$ cd ..

# Install 3DE scripts (or install via ScriptDB)
$ cp ./3dequalizer/scriptdb/* ~/.3dequalizer/py_scripts
```

On Windows:
```cmd
:: Go to root of project directory.
> CD <project root>

:: Download and Build third-party projects automatically.
> scripts/build_thirdparty.bat

:: Build mmSolver, compile UI files, compile Maya plug-in, build
:: documentation, create module and install to home directory.
> scripts/build_mmSolver_windows64_mayaXXXX.bat

:: Run tests (optional but encouraged)
> CD build
> nmake test
> CD ..

:: Install 3DE scripts (or install via ScriptDB)
> XCOPY 3dequalizer\scriptdb\* "%AppData%\.3dequalizer\py_scripts" /Y
```

# Building Dependencies

To build dependencies we have pre-configured build scripts for Linux
and Windows.
  
| Build Script Name   | Operating System |
| ------------        | -----------      |
| build_thirdparty.bash | Linux            |
| build_thirdparty.bat  | Windows          |

The build scripts are located in `<project root>/scripts/`.
These scripts will automatically install into `<project root>/external/install`.

# Building mmSolver

To build the project we can use the build scripts provided.
  
| Build Script Name                     | Operating System |
| ------------                          | -----------      |
| build_mmSolver_linux_mayaXXXX.bash    | Linux            |
| build_mmSolver_windows64_mayaXXXX.bat | Windows          |

For details of building the project, please see
[BUILD_LINUX.md](https://github.com/david-cattermole/mayaMatchMoveSolver/blob/master/BUILD_LINUX.md)
or
[BUILD_WINDOWS.md](https://github.com/david-cattermole/mayaMatchMoveSolver/blob/master/BUILD_WINDOWS.md).

# Build Environment

These are the versions of various software tested together.

Maya 2017 on Linux:

| Software          | Version                                     |
| ------------      | -----------                                 |
| OS                | CentOS 7.x                                  |
| Linux Kernel      | 3.10.0-862.3.3.el7.x86_64                   |
| GCC               | gcc (GCC) 4.8.5 20150623 (Red Hat 4.8.5-28) |
| LDD               | ldd (GNU libc) 2.17                         |
| CMake             | 2.8.12.2                                    |
| Autodesk Maya     | **Autodesk Maya 2017 Update 5**             |
| Autodesk Maya API | **201780**                                  |

Maya 2016 on Linux:

| Software          | Version                                     |
| ------------      | -----------                                 |
| OS                | CentOS 7.x                                  |
| Linux Kernel      | 3.10.0-862.3.3.el7.x86_64                   |
| GCC               | gcc (GCC) 4.8.5 20150623 (Red Hat 4.8.5-28) |
| LDD               | ldd (GNU libc) 2.17                         |
| CMake             | 2.8.12.2                                    |
| Autodesk Maya     | **Autodesk Maya 2016 Service Pack 6**       |
| Autodesk Maya API | **201614**                                  |

Maya 2017 on Windows:

| Software          | Version                                     |
| ------------      | -----------                                 |
| OS Name           | Microsoft Windows 10 Pro                    |
| OS Version        | 10.0.17134 Build 17134                      |
| MSVC              | 17.0.61030.0                                |
| Visual Studio     | 11.0.61030.00 Update 4 (Visual Studio 2012) |
| CMake             | 3.12.0                                      |
| Autodesk Maya     | **Autodesk Maya 2017**                      |
| Autodesk Maya API | **201700**                                  |

Maya 2018 on Windows:

| Software          | Version                                               |
| ------------      | -----------                                           |
| OS Name           | Microsoft Windows 10 Pro                              |
| OS Version        | 10.0.17134 N/A Build 17134                            |
| MSVC              | 19.00.24215.1                                         |
| Visual Studio     | 14.0.25431.01 Update 3 (Visual Studio Community 2015) |
| CMake             | 3.12.0                                                |
| Autodesk Maya     | **Autodesk Maya 2018**                                |
| Autodesk Maya API | **201800**                                            |

NOTE: Other operating systems have not been tested, but may work with
only minor modifications. *Maya 2018* has been tested on CentOS 7.x
Linux.<|MERGE_RESOLUTION|>--- conflicted
+++ resolved
@@ -18,12 +18,12 @@
     - [GCC 4.8.3](https://gcc.gnu.org/) (Maya 2018)
     - [GCC 6.3.1](https://gcc.gnu.org/) (Maya 2019 and 2020)
     - [GCC 9.3.1](https://gcc.gnu.org/) (Maya 2022)
-      - Red Hat `devtoolset-9` on RHEL
+      - Red Hat `devtoolset-9` on RHEL 7 / CentOS 7
   - Windows
     - [Visual Studio 2012 update 5 (MSVC 11.0)](https://visualstudio.microsoft.com/downloads/) (Maya 2016 and 2017)
     - [Visual Studio 2015 update 3 (MSVC 14.0)](https://visualstudio.microsoft.com/downloads/) (Maya 2018 and 2019)
     - [Visual Studio 2017 (MSVC 15.0)](https://visualstudio.microsoft.com/downloads/) (Maya 2020)
-<<<<<<< HEAD
+    - [Visual Studio 2019 (MSVC 16.0)](https://visualstudio.microsoft.com/downloads/) (Maya 2022)
   - MacOS
     - [Xcode 7.3.1 with SDK 10.11, clang with libc++](https://developer.apple.com/download) (Maya 2018)
     - [Xcode version 7.3.1 and CMake are required](https://developer.apple.com/download) (Maya 2019)
@@ -39,37 +39,15 @@
   - ... many internal dependencies.
 - [OpenMVG 2.0](https://github.com/openMVG/openMVG/releases/tag/v2.0)
   - ... many internal dependencies.
-- [Python 2.7.x or 3.x](https://www.python.org/) (for build scripts)
-- [Sphinx 1.8.3+](http://www.sphinx-doc.org/en/master/index.html) (for building documentation)
-- [Rust 1.43+](https://www.rust-lang.org/) for MM Scene Graph features.
-  - [cxx-bridge](https://cxx.rs/) for Rust/C++ bindings.
-  - See the 'Cargo.toml' files for a full list of (automatically)
-    installed dependencies.
-=======
-    - [Visual Studio 2019 (MSVC 16.0)](https://visualstudio.microsoft.com/downloads/) (Maya 2022)
-- [CMake 2.8+](https://cmake.org/)
-  - CMake 3.x is recommended.
-- [Autodesk Maya 2016+](https://www.autodesk.com.au/products/maya/overview)
-- [CMinpack 1.3.6](https://github.com/devernay/cminpack/releases/tag/v1.3.6)
 - [Python 2.7.x or 3.x](https://www.python.org/) - for development building, testing and formatting Python code
   - [Sphinx](http://www.sphinx-doc.org/en/master/index.html) - for building documentation.
   - [Black](https://github.com/psf/black) - for Python code formatting.
   - [PyLint](https://pylint.org/) - for Python code 'linting'.
   - See 'requirements-dev.txt' for more details.
-
-Optional Solver:
-- [levmar 2.6](http://users.ics.forth.gr/~lourakis/levmar/)
-  - levmar has tested to be slower than the default recommended
-    CMinpack by up to 50%.
-  - Warning: levmar is GPL licensed, and places restrictions on 
-    mmSolver so it may not be distributed in binary form.  
-  - Note: The automatic build script for _levmar_ requires 
-    [CMake 3.4.3+](https://cmake.org/) with levmar on Windows.
-
-Note: Until mmSolver v0.3.13 [Qt.py 1.1.0](https://github.com/mottosso/Qt.py/releases/tag/1.1.0)
-was required for GUI support, but this is now embedded inside mmSolver
-directly, so there is no need install it manually.
->>>>>>> f384779d
+- [Rust 1.43+](https://www.rust-lang.org/) for MM Scene Graph features.
+  - [cxx-bridge](https://cxx.rs/) for Rust/C++ bindings.
+  - See the 'Cargo.toml' files for a full list of (automatically)
+    installed dependencies.
 
 # Building Overview
 
