--- conflicted
+++ resolved
@@ -420,12 +420,9 @@
         """
         Evaluate all the node attributes at times.
 
-<<<<<<< HEAD
         :param eval_mode: What type of evaluation method to use?
         :type eval_mode: mmSolver.utils.constant.EVAL_MODE_*
 
-=======
->>>>>>> 07fab7b0
         :rtype: None
         """
         if eval_mode is None:
@@ -462,6 +459,7 @@
                     plug_name = plug.name()
                     maya.cmds.currentTime(t, update=True)
                     if 'matrix' in attr_name.lower():
+                        # matrix = get_matrix_from_plug_apitwo(plug, ctx)
                         matrix = None
                         if eval_mode == const.EVAL_MODE_API_DG_CONTEXT:
                             matrix = get_matrix_from_plug_apitwo(plug, ctx)
@@ -473,6 +471,7 @@
                             raise ValueError(msg % eval_mode)
                         self._data[uuid][attr_name][t] = matrix
                     elif 'rotatepivot' in attr_name.lower():
+                        # value = get_double_from_plug_apitwo(plug, ctx)
                         value = None
                         if eval_mode == const.EVAL_MODE_API_DG_CONTEXT:
                             value = get_double_from_plug_apitwo(plug, ctx)
@@ -813,60 +812,46 @@
     world_mat_list = []
     if with_pivot is False:
         world_mat_list = tfm_matrix_cache.get_node_attr(
+        # world_mat_list = tfm_matrix_cache.get_node_attr_matrix(
             src_node_uuid,
             'worldMatrix[0]',
             times,
         )
     else:
-<<<<<<< HEAD
         mat_list = tfm_matrix_cache.get_node_attr(
-=======
-        mat_list = tfm_matrix_cache.get_node_attr_matrix(
->>>>>>> 07fab7b0
+        # mat_list = tfm_matrix_cache.get_node_attr_matrix(
             src_node_uuid,
             'matrix',
             times,
         )
         assert len(mat_list) == len(times)
 
-<<<<<<< HEAD
         par_inv_mat_list = tfm_matrix_cache.get_node_attr(
-=======
-        par_inv_mat_list = tfm_matrix_cache.get_node_attr_matrix(
->>>>>>> 07fab7b0
+        # par_inv_mat_list = tfm_matrix_cache.get_node_attr_matrix(
             src_node_uuid,
             'parentInverseMatrix[0]',
             times,
         )
         assert len(par_inv_mat_list) == len(times)
 
-<<<<<<< HEAD
         rot_piv_x_list = tfm_matrix_cache.get_node_attr(
-=======
-        rot_piv_x_list = tfm_matrix_cache.get_node_attr_matrix(
->>>>>>> 07fab7b0
+        # rot_piv_x_list = tfm_matrix_cache.get_node_attr_matrix(
             src_node_uuid,
             'rotatePivotX',
             times,
         )
         assert len(rot_piv_x_list) == len(times)
 
-<<<<<<< HEAD
         rot_piv_y_list = tfm_matrix_cache.get_node_attr(
-=======
-        rot_piv_y_list = tfm_matrix_cache.get_node_attr_matrix(
->>>>>>> 07fab7b0
+        # rot_piv_y_list = tfm_matrix_cache.get_node_attr_matrix(
             src_node_uuid,
             'rotatePivotY',
             times,
         )
         assert len(rot_piv_y_list) == len(times)
 
-<<<<<<< HEAD
         rot_piv_z_list = tfm_matrix_cache.get_node_attr(
-=======
-        rot_piv_z_list = tfm_matrix_cache.get_node_attr_matrix(
->>>>>>> 07fab7b0
+        # rot_piv_z_list = tfm_matrix_cache.get_node_attr_matrix(
             src_node_uuid,
             'rotatePivotZ',
             times,
@@ -891,6 +876,7 @@
             trans = mat.translation(space)
             mat.setTranslation(trans + pivot, space)
             mat = mat.asMatrix()
+            # world_mat = par_inv_mat * mat
             world_mat = mat * par_inv_mat
             world_mat_list.append(world_mat)
     assert len(world_mat_list) == len(times)
@@ -901,6 +887,11 @@
     for t, world_mat in zip(times, world_mat_list):
         assert t is not None
         assert world_mat is not None
+        ctx = create_dg_context_apitwo(t)
+        parent_mat = get_matrix_from_plug_apitwo(
+            parent_inv_matrix_plug,
+            ctx
+        )
 
         parent_inv_mat = None
         if eval_mode == const.EVAL_MODE_API_DG_CONTEXT:
@@ -919,6 +910,7 @@
             raise ValueError(msg % eval_mode)
 
         local_mat = world_mat * parent_inv_mat
+        # local_mat = parent_mat * world_mat
         local_mat = OpenMaya2.MTransformationMatrix(local_mat)
         local_mat.reorderRotation(rotate_order)
 
