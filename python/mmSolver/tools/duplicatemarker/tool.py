"""
This tool duplicates markers from selected markers.
"""

import maya.cmds

import mmSolver.logger
import mmSolver.api as mmapi

import mmSolver.tools.selection.filternodes as filternodes
import mmSolver.tools.duplicatemarker.lib as lib
import mmSolver.tools.duplicatemarker.constant as const

LOG = mmSolver.logger.get_logger()


def main():
    """
    Main function runs duplicate marker on all selected markers.
    """
    selection = maya.cmds.ls(selection=True, long=True) or []
    selected_markers = filternodes.get_marker_nodes(selection)
    if not selected_markers:
        LOG.warning('Please select markers')
        return

    mkr_selection = selected_markers[0]
    mkr = mmapi.Marker(name=mkr_selection)
    # getting camera from the selected marker
    cam_from_mkr = mkr.get_camera()

    # For lock state
    mkr_attrs = const.MKR_ATTRS

    new_mkr_nodes = []
    for marker in selected_markers:
        # Get Marker's name
        mkr = mmapi.Marker(name=marker)
<<<<<<< HEAD
=======
        # old_mkr_node is expected to be a long name.
>>>>>>> 608dd5ad
        old_mkr_node = mkr.get_node()
        if old_mkr_node is None:
            LOG.warning('Invalid Marker, skipping duplicate.')
            continue
<<<<<<< HEAD
        mkr_name = old_mkr_node.rpartition('|')
        mkr_name = 'dup' + mkr_name.capitalize()
=======
        mkr_name = old_mkr_node.rpartition('|')[-1]
        mkr_name = mkr_name[0].upper() + mkr_name[1:]
        mkr_name = 'dup' + mkr_name
>>>>>>> 608dd5ad

        # Get Bundles's name
        bnd_name = 'dupBundle1'
        bnd = mkr.get_bundle()
        if bnd is None:
            pass
        else:
            bnd_node = bnd.get_node()
<<<<<<< HEAD
            bnd_name = bnd_node.rpartition('|')
            bnd_name = 'dup' + bnd_name.capitalize()
=======
            bnd_name = bnd_node.rpartition('|')[-1]
            bnd_name = bnd_name[0].upper() + bnd_name[1:]
            bnd_name = 'dup' + bnd_name
>>>>>>> 608dd5ad

        # get attrs lock state
        lock_value = lib.__get_lock_state(marker, mkr_attrs)

        mkr_name = mmapi.get_marker_name(mkr_name)
        new_mkr = mmapi.Marker().create_node(cam=cam_from_mkr,
                                             name=mkr_name)
        new_mkr_node = new_mkr.get_node()
        bnd_name = mmapi.get_bundle_name(bnd_name)
        new_bnd = mmapi.Bundle().create_node(name=bnd_name)
        # connecting bundle to the marker
        new_mkr.set_bundle(new_bnd)

        # running duplicate
        lib.__copy_key_frames(marker, new_mkr_node)

        # set lock state on newly created markers
        lib.__set_lock_state(new_mkr_node, mkr_attrs, lock_value)
        new_mkr_nodes.append(new_mkr_node)

    if len(new_mkr_nodes) > 0:
        maya.cmds.select(new_mkr_nodes, replace=True)
    else:
        # Restore the original selection.
        maya.cmds.select(selection, replace=True)
    return<|MERGE_RESOLUTION|>--- conflicted
+++ resolved
@@ -36,22 +36,14 @@
     for marker in selected_markers:
         # Get Marker's name
         mkr = mmapi.Marker(name=marker)
-<<<<<<< HEAD
-=======
         # old_mkr_node is expected to be a long name.
->>>>>>> 608dd5ad
         old_mkr_node = mkr.get_node()
         if old_mkr_node is None:
             LOG.warning('Invalid Marker, skipping duplicate.')
             continue
-<<<<<<< HEAD
-        mkr_name = old_mkr_node.rpartition('|')
-        mkr_name = 'dup' + mkr_name.capitalize()
-=======
         mkr_name = old_mkr_node.rpartition('|')[-1]
         mkr_name = mkr_name[0].upper() + mkr_name[1:]
         mkr_name = 'dup' + mkr_name
->>>>>>> 608dd5ad
 
         # Get Bundles's name
         bnd_name = 'dupBundle1'
@@ -60,14 +52,9 @@
             pass
         else:
             bnd_node = bnd.get_node()
-<<<<<<< HEAD
-            bnd_name = bnd_node.rpartition('|')
-            bnd_name = 'dup' + bnd_name.capitalize()
-=======
             bnd_name = bnd_node.rpartition('|')[-1]
             bnd_name = bnd_name[0].upper() + bnd_name[1:]
             bnd_name = 'dup' + bnd_name
->>>>>>> 608dd5ad
 
         # get attrs lock state
         lock_value = lib.__get_lock_state(marker, mkr_attrs)
