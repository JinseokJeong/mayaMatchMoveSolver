--- conflicted
+++ resolved
@@ -142,23 +142,19 @@
 from mmSolver._api.utils import (
     load_plugin,
     get_object_type,
+    undo_chunk,
+    convert_valid_maya_name,
+    get_marker_name,
+    get_bundle_name,
+    load_plugin,
     get_data_on_node_attr,
     set_data_on_node_attr,
     get_value_on_node_attr,
     set_value_on_node_attr,
-<<<<<<< HEAD
     is_solver_running,
     set_solver_running,
     get_user_interrupt,
     set_user_interrupt,
-    find_marker_attr_mapping,
-)
-
-# Animation Utility functions that the user is allowed to use.
-from mmSolver._api.animutils import (
-    create_anim_curve_node
-=======
->>>>>>> d176eb89
 )
 from mmSolver.utils.node import get_long_name, get_as_selection_list, \
     get_as_dag_path, get_as_object, get_as_plug
@@ -252,20 +248,18 @@
     # Utilities Functions
     'load_plugin',
     'get_object_type',
+    'undo_chunk',
+    'convert_valid_maya_name',
+    'get_marker_name',
+    'get_bundle_name',
+    'load_plugin',
+    'create_anim_curve_node',
     'get_data_on_node_attr',
     'set_data_on_node_attr',
     'get_value_on_node_attr',
     'set_value_on_node_attr',
-<<<<<<< HEAD
-    'is_solver_running',
-    'set_solver_running',
-    'get_user_interrupt',
-    'set_user_interrupt',
-    'find_marker_attr_mapping',
-=======
 
     # Solver Result.
->>>>>>> d176eb89
     'combine_timer_stats',
     'merge_frame_list',
     'merge_frame_error_list',
