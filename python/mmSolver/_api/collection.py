--- conflicted
+++ resolved
@@ -28,6 +28,7 @@
 
 import maya.cmds
 import maya.mel
+import maya.OpenMaya as OpenMaya
 
 import mmSolver.logger
 import mmSolver.utils.viewport as viewport_utils
@@ -569,16 +570,6 @@
                         msg = msg.format(node_name, attr_name)
                         raise excep.NotValid(msg)
 
-            # Scale and Offset
-            scale_value = None
-            offset_value = None
-            attr_type = maya.cmds.attributeQuery(
-                attr_name,
-                node=node_name,
-                attributeType=True)
-            if attr_type.endswith('Angle'):
-                offset_value = 360.0
-
             animated = attr.is_animated()
             static = attr.is_static()
             use = False
@@ -587,13 +578,7 @@
             if use_static and static is True:
                 use = True
             if use is True:
-                attrs.append(
-                    (name,
-                     str(min_value),
-                     str(max_value),
-                     str(offset_value),
-                     str(scale_value))
-                )
+                attrs.append((name, str(min_value), str(max_value)))
         if len(attrs) == 0:
             LOG.warning('No Attributes found!')
             return None
@@ -749,268 +734,6 @@
             ret = False
         return ret
 
-<<<<<<< HEAD
-    @staticmethod
-    def __set_progress(prog_fn, value):
-        if prog_fn is not None:
-            prog_fn(int(value))
-        return
-
-    @staticmethod
-    def __set_status(status_fn, text):
-        if status_fn is not None:
-            status_fn(str(text))
-        return
-
-    @staticmethod
-    def __is_single_frame(kwargs):
-        """
-        Logic to determine if the solver arguments will solve a single
-        frame or not.
-        """
-        has_one_frame = len(kwargs.get('frame')) is 1
-        is_interactive = maya.cmds.about(query=True, batch=True) is False
-        return has_one_frame and is_interactive
-
-    @staticmethod
-    def __disconnect_animcurves(kwargs):
-        # HACK: Disconnect animCurves from animated attributes,
-        # then re-connect afterward. This is to solve a Maya bug,
-        # which will not solve values on a single frame.
-        f = kwargs.get('frame')[0]
-        maya.cmds.currentTime(f, edit=True, update=False)
-
-        save_node_attrs = []
-        attrs = kwargs.get('attr') or []
-        for attr_name, min_val, max_val, offset_val, scale_val in attrs:
-            attr_obj = attribute.Attribute(name=attr_name)
-            if attr_obj.is_animated() is False:
-                continue
-
-            in_plug_name = None
-            out_plug_name = attr_name
-            plug = api_utils.get_as_plug(attr_name)
-            isDest = plug.isDestination()
-            if isDest:
-                connPlugs = OpenMaya.MPlugArray()
-                asDest = True  # get the source plugs on the other end of 'plug'.
-                asSrc = False
-                plug.connectedTo(connPlugs, asDest, asSrc)
-                for i, conn in enumerate(connPlugs):
-                    connPlug = connPlugs[i]
-                    connObj = connPlug.node()
-                    if connObj.hasFn(OpenMaya.MFn.kAnimCurve):
-                        in_plug_name = connPlug.name()
-                        break
-            if in_plug_name is not None:
-                save_node_attrs.append((in_plug_name, out_plug_name))
-                if maya.cmds.isConnected(in_plug_name, out_plug_name) is True:
-                    maya.cmds.disconnectAttr(in_plug_name, out_plug_name)
-                else:
-                    LOG.error('Nodes are not connected. This is WRONG.')
-        return save_node_attrs
-
-    @staticmethod
-    def __reconnect_animcurves(kwargs, save_node_attrs, force_dg_update=True):
-        f = kwargs.get('frame')[0]
-        maya.cmds.currentTime(f, edit=True, update=False)
-
-        # Re-connect animCurves, and set the solved values.
-        update_nodes = []
-        for in_plug_name, out_plug_name in save_node_attrs:
-            if maya.cmds.isConnected(in_plug_name, out_plug_name) is False:
-                v = maya.cmds.getAttr(out_plug_name)
-                maya.cmds.connectAttr(in_plug_name, out_plug_name)
-                attr_obj = attribute.Attribute(name=out_plug_name)
-                tangent_type = 'linear'
-                node = attr_obj.get_node()
-                maya.cmds.setKeyframe(
-                    node,
-                    attribute=attr_obj.get_attr(),
-                    time=f, value=v,
-                    inTangentType=tangent_type,
-                    outTangentType=tangent_type,
-                )
-                update_nodes.append(node)
-            else:
-                LOG.error('Nodes are connected. This is WRONG.')
-                raise RuntimeError
-
-        # force update of Maya.
-        if force_dg_update is True:
-            maya.cmds.dgdirty(update_nodes)
-        return
-
-    @staticmethod
-    def __clear_attr_keyframes(kwargs, frames):
-        """
-        Evaluates the animated attributes at 'frames', then deletes the
-        existing animCurves.
-        """
-        frames = list(sorted(frames))
-        attrs = kwargs.get('attr') or []
-        for attr_name, min_val, max_val, offset_val, scale_val in attrs:
-            attr_obj = attribute.Attribute(name=attr_name)
-            if not attr_obj.is_animated():
-                continue
-
-            # Get Animation Curve
-            animCurves = maya.cmds.listConnections(
-                attr_name,
-                type='animCurve'
-            ) or []
-            if len(animCurves) == 0:
-                continue
-            animCurve = animCurves[0]
-
-            # Query AnimCurve values that we wish to keep.
-            values = []
-            for f in frames:
-                v = maya.cmds.getAttr(
-                    animCurve + '.output',
-                    time=float(f),
-                )
-                values.append(v)
-
-            # Re-create animCurve.
-            maya.cmds.delete(animCurve)
-            tangent_type = 'linear'
-            for f, v in zip(frames, values):
-                maya.cmds.setKeyframe(
-                    attr_name,
-                    time=f,
-                    value=v,
-                    respectKeyable=False,
-                    minimizeRotation=False,
-                    inTangentType=tangent_type,
-                    outTangentType=tangent_type
-                )
-        return
-
-    @staticmethod
-    def __get_all_model_panels():
-        """
-        Return a list of all Maya model panels.
-        """
-        model_panels = []
-        is_batch = maya.cmds.about(query=True, batch=True)
-        if is_batch is True:
-            return model_panels
-        panels = maya.cmds.getPanel(allPanels=True)
-        for panel in panels:
-            panel_type = maya.cmds.getPanel(typeOf=panel)
-            if panel_type == 'modelPanel':
-                model_panels.append(panel)
-        return model_panels
-
-    @staticmethod
-    def __get_isolated_nodes(model_panel):
-        """
-        Return nodes that are being isolated for 'model_panel'.
-        """
-        nodes = []
-        state = maya.cmds.isolateSelect(
-            model_panel,
-            query=True,
-            state=True)
-        if state is False:
-            return nodes
-
-        set_node = maya.cmds.isolateSelect(
-            model_panel,
-            query=True,
-            viewObjects=True)
-
-        obj = api_utils.get_as_object(set_node)
-        set_mfn = OpenMaya.MFnSet(obj)
-
-        flatten = False
-        full_path = True
-        sel_list = OpenMaya.MSelectionList()
-        try:
-            set_mfn.getMembers(sel_list, flatten)
-        except RuntimeError:
-            return nodes
-
-        sel_list.getSelectionStrings(nodes)
-        if full_path is True:
-            nodes = maya.cmds.ls(nodes, long=True) or []
-        return nodes
-
-    @staticmethod
-    def __get_image_plane_visibility(model_panel):
-        model_editor = maya.cmds.modelPanel(
-            model_panel,
-            query=True,
-            modelEditor=True)
-        value = maya.cmds.modelEditor(
-            model_editor,
-            query=True,
-            imagePlane=True)
-        return value
-
-    @staticmethod
-    def __set_image_plane_visibility(model_panel, value):
-        model_editor = maya.cmds.modelPanel(
-            model_panel,
-            query=True,
-            modelEditor=True)
-        maya.cmds.modelEditor(
-            model_editor,
-            edit=True,
-            imagePlane=value)
-        return
-
-    @staticmethod
-    def __set_isolated_nodes(model_panel, nodes, enable):
-        """
-        Override the isolate objects on 'model_panel'.
-
-        With an empty list, this function clears the 'model_panel's
-        isolate object list.
-        """
-        model_editor = maya.cmds.modelPanel(
-            model_panel,
-            query=True,
-            modelEditor=True)
-
-        sel = maya.cmds.ls(selection=True, long=True) or []
-        maya.cmds.select(nodes, replace=True)
-
-        cmd = 'enableIsolateSelect("%s", %s);'
-        cmd = cmd % (model_editor, int(enable))
-        maya.mel.eval(cmd)
-
-        cmd = 'doReload("%s");'
-        cmd = cmd % model_editor
-        maya.mel.eval(cmd)
-
-        if len(sel) > 0:
-            maya.cmds.select(sel, replace=True)
-        else:
-            maya.cmds.select(clear=True)
-        return
-
-    @staticmethod
-    def __generate_isolate_nodes(kwargs):
-        nodes = set()
-        attrs = kwargs.get('attr') or []
-        for attr_name, min_val, max_val, offset_val, scale_val in attrs:
-            attr_obj = attribute.Attribute(name=attr_name)
-            node = attr_obj.get_node()
-            nodes.add(node)
-        markers = kwargs.get('marker') or []
-        for mkr_node, cam_shp_node, bnd_node in markers:
-            nodes.add(mkr_node)
-            nodes.add(bnd_node)
-        cameras = kwargs.get('camera') or []
-        for cam_tfm_node, cam_shp_node in cameras:
-            nodes.add(cam_tfm_node)
-            nodes.add(cam_shp_node)
-        return nodes
-
-=======
->>>>>>> 9f542303
     def execute(self,
                 verbose=False,
                 refresh=False,
@@ -1219,16 +942,4 @@
             if undo_state is True:
                 maya.cmds.undoInfo(closeChunk=True, chunkName=undo_id)
             maya.cmds.currentTime(cur_frame, edit=True, update=True)
-        return solres_list
-
-    @staticmethod
-    def __set_status(status_fn, text):
-        if status_fn is not None:
-            status_fn(str(text))
-        return
-
-    @staticmethod
-    def __set_progress(prog_fn, value):
-        if prog_fn is not None:
-            prog_fn(int(value))
-        return+        return solres_list