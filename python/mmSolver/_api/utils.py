--- conflicted
+++ resolved
@@ -17,18 +17,19 @@
 #
 """
 Utility functions for Maya API.
+
+NOTE: Maya OpenMaya API 1.0 is used and returned from functions in
+this module.
+
 """
 
+from functools import wraps
 import warnings
+import json
+import re
 
 import maya.cmds
-<<<<<<< HEAD
-import maya.OpenMaya as OpenMaya
-import mmSolver._api.constant as const
-import mmSolver.utils.nodeaffects as affects_utils
-=======
-
->>>>>>> d176eb89
+
 import mmSolver.logger
 import mmSolver.utils.configmaya as configmaya
 import mmSolver.utils.node as node_utils
@@ -36,6 +37,8 @@
 
 
 LOG = mmSolver.logger.get_logger()
+MM_SOLVER_IS_RUNNING = False
+MM_SOLVER_USER_INTERRUPT = False
 
 
 def load_plugin():
@@ -248,145 +251,7 @@
     ;return: Nothing.
     :rtype: None
     """
-<<<<<<< HEAD
-    msg = 'This is deprecated. Use `mmSolver.utils.config` module'
-    warnings.warn(msg)
-    assert isinstance(attr_name, (str, unicode))
-    assert isinstance(data, (bool, float, int))
-    node_attr = node_name + '.' + attr_name
-    maya.cmds.setAttr(node_attr, lock=False)
-    maya.cmds.setAttr(node_attr, data)
-    maya.cmds.setAttr(node_attr, lock=True)
-    return
-
-
-def get_node_wire_colour_rgb(node):
-    """
-    Get the current wire-frame colour of the node.
-
-    The 'node' is assumed to a DAG node (capable of having a wireframe
-    colour).
-
-    :param node: Maya node path to get wireframe colour from.
-    :type node: str
-
-    :returns: Tuple of red, green and blue.
-    :rtype: (float, float, float)
-    """
-    assert maya.cmds.objExists(node) is True
-    node_attr = '{0}.{1}'.format(node, 'wireColorRGB')
-    value = maya.cmds.getAttr(node_attr)[0]
-    return value
-
-
-def set_node_wire_colour_rgb(node, rgb):
-    """
-    Change the Wireframe colour of the node.
-
-    :param rgb: Colour as R, G, B; Or None to reset to default colour.
-    :type rgb: tuple
-
-    :return: Nothing.
-    :rtype: None
-    """
-    assert rgb is None or isinstance(rgb, (tuple, list))
-    if isinstance(rgb, (tuple, list)):
-        assert len(rgb) == 3
-        maya.cmds.color(node, rgbColor=rgb)
-    else:
-        # Reset to default wireframe colour.
-        maya.cmds.color(node)
-    return
-
-
-def is_solver_running():
-    """
-    Get the current state of the mmSolver command; is it running?
-
-    :returns: State of mmSolver running.
-    :rtype: bool
-    """
-    global MM_SOLVER_IS_RUNNING
-    return MM_SOLVER_IS_RUNNING
-
-
-def set_solver_running(value):
-    """
-    Get the current state of the mmSolver command; is it running?
-
-    :param value: Value of the solver running, True or False.
-    :type value: bool
-    """
-    assert isinstance(value, bool)
-    global MM_SOLVER_IS_RUNNING
-    MM_SOLVER_IS_RUNNING = value
-    return
-
-
-def get_user_interrupt():
-    """
-    Has the user requested to cancel the current solve?
-
-    :returns: If the user wants to interrupt.
-    :rtype: bool
-    """
-    global MM_SOLVER_USER_INTERRUPT
-    return MM_SOLVER_USER_INTERRUPT
-
-
-def set_user_interrupt(value):
-    """
-    Tell mmSolver if the user wants to interrupt.
-
-    :param value: Value of the interrupt, True or False.
-    :type value: bool
-    """
-    assert isinstance(value, bool)
-    global MM_SOLVER_USER_INTERRUPT
-    MM_SOLVER_USER_INTERRUPT = value
-    return
-
-
-def find_marker_attr_mapping(mkr_list, attr_list):
-    """
-    Get a mapping of markers to attributes, as a matrix.
-
-    :param mkr_list: Markers to consider in mapping.
-    :type mkr_list: [Marker, ..]
-
-    :param attr_list: Attributes to consider in mapping.
-    :type attr_list: [Attribute, ..]
-
-    :returns: Boolean matrix of size 'markers x attrs'. Matrix index
-              is 'mapping[marker_index][attr_index]', based on the
-              index of the mkr_list and attr_list given.
-    :rtype: [[bool, .. ]]
-    """
-    mapping = []
-    for i, mkr in enumerate(mkr_list):
-        # Initialise mapping list size.
-        tmp = [False] * len(attr_list)
-        mapping.append(tmp)
-
-        bnd = mkr.get_bundle()
-        cam = mkr.get_camera()
-        mkr_node = mkr.get_node()
-        bnd_node = bnd.get_node()
-        cam_node = cam.get_transform_node()
-        mkr_plugs = affects_utils.find_plugs_affecting_transform(
-            mkr_node,
-            cam_tfm=cam_node)
-        bnd_plugs = affects_utils.find_plugs_affecting_transform(
-            bnd_node
-        )
-        plugs = list(set(mkr_plugs + bnd_plugs))
-        for j, attr in enumerate(attr_list):
-            attr_name = attr.get_name()
-            mapping[i][j] = attr_name in plugs
-    return mapping
-=======
     msg = 'Use `mmSolver.utils.configmaya` module'
     warnings.warn(msg, DeprecationWarning)
     configmaya.set_node_option(node_name, attr_name, data)
-    return
->>>>>>> d176eb89
+    return