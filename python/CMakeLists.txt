# Copyright (C) 2019, 2021 David Cattermole, Kazuma Tonegawa.
#
# This file is part of mmSolver.
#
# mmSolver is free software: you can redistribute it and/or modify it
# under the terms of the GNU Lesser General Public License as
# published by the Free Software Foundation, either version 3 of the
# License, or (at your option) any later version.
#
# mmSolver is distributed in the hope that it will be useful,
# but WITHOUT ANY WARRANTY; without even the implied warranty of
# MERCHANTABILITY or FITNESS FOR A PARTICULAR PURPOSE.  See the
# GNU Lesser General Public License for more details.
#
# You should have received a copy of the GNU Lesser General Public License
# along with mmSolver.  If not, see <https://www.gnu.org/licenses/>.
# ---------------------------------------------------------------------
#
<<<<<<< HEAD
# Configure and install Python scripts and Qt .ui files.
=======
# Generate .py files from Qt .ui
>>>>>>> 997b5fe3
#

find_package(Maya REQUIRED)

<<<<<<< HEAD
# Create Python file with some build options baked in.
configure_file(
  ${CMAKE_CURRENT_SOURCE_DIR}/mmSolver/constant.py.in
  ${CMAKE_CURRENT_SOURCE_DIR}/mmSolver/constant.py
  @ONLY)


=======
>>>>>>> 997b5fe3
# Compile a .ui file into a .py file using 'mayapy' command.
function(add_ui_compile
         name
         input_file
         output_file)
    if(MAYA_VERSION GREATER_EQUAL 2022)
        # Maya 2022 and above. Use Maya provided 'uic' executable to
        # compile .ui files into .py files. Earlier versions of Maya
        # can only compile to C++ code with 'uic'.
        find_program(MAYA_QT_UIC_EXECUTABLE
                uic
            HINTS
                "${MAYA_LOCATION}"
                "$ENV{MAYA_LOCATION}"
                "${MAYA_BASE_DIR}"
            PATH_SUFFIXES
                MacOS/
                bin/
            DOC
                "Maya provided Qt 'uic' executable path"
        )

        # Runs 'uic -g python <ui_file> -o <output_python_file>'
        add_custom_command(
                OUTPUT
                    ${output_file}
<<<<<<< HEAD
                    file_never_exist.txt  # force re-run.
=======
                    # file_never_exist.txt  # force re-run.
>>>>>>> 997b5fe3
                COMMAND ${MAYA_QT_UIC_EXECUTABLE} -g python ${input_file} -o ${output_file}
                WORKING_DIRECTORY ${CMAKE_SOURCE_DIR}
                DEPENDS ${input_file}
        )
        add_custom_target(
                compile_ui_${name} ALL
                DEPENDS ${output_file}
                COMMENT "Compiling Qt UI file (${input_file})..."
        )
    else ()
        # Use the Maya Python environment to compile the .ui files
        # into .py files.
<<<<<<< HEAD
        set(EXEC_SCRIPT ${CMAKE_SOURCE_DIR}/scripts/internal/compileUI.py)
        add_custom_command(
                OUTPUT
                    ${output_file}
                    file_never_exist.txt  # force re-run.
=======
        set(EXEC_SCRIPT ${CMAKE_SOURCE_DIR}/scripts/compileUI.py)
        add_custom_command(
                OUTPUT
                    ${output_file}
                    # file_never_exist.txt  # force re-run.
>>>>>>> 997b5fe3
                COMMAND ${MAYA_PYTHON_EXECUTABLE} ${EXEC_SCRIPT} ${input_file}
                WORKING_DIRECTORY ${CMAKE_SOURCE_DIR}
                DEPENDS ${input_file}
        )
        add_custom_target(
                compile_ui_${name} ALL
                DEPENDS ${output_file}
                COMMENT "Compiling Qt UI file (${input_file})..."
        )
    endif ()
    if (BUILD_PLUGIN)
        add_dependencies(mmSolver compile_ui_${name})
    endif ()
endfunction()


if (BUILD_QT_UI)
    add_ui_compile("base"
            ${CMAKE_CURRENT_SOURCE_DIR}/mmSolver/ui/base.ui
            ${CMAKE_CURRENT_SOURCE_DIR}/mmSolver/ui/ui_base.py
            )

    add_ui_compile("centertwodee"
            ${CMAKE_CURRENT_SOURCE_DIR}/mmSolver/tools/centertwodee/ui/centertwodee_layout.ui
            ${CMAKE_CURRENT_SOURCE_DIR}/mmSolver/tools/centertwodee/ui/ui_centertwodee_layout.py
            )

    add_ui_compile("channelsen"
            ${CMAKE_CURRENT_SOURCE_DIR}/mmSolver/tools/channelsen/ui/channelsen_layout.ui
            ${CMAKE_CURRENT_SOURCE_DIR}/mmSolver/tools/channelsen/ui/ui_channelsen_layout.py
            )

    add_ui_compile("convertmarker"
            ${CMAKE_CURRENT_SOURCE_DIR}/mmSolver/tools/convertmarker/ui/convertmarker_layout.ui
            ${CMAKE_CURRENT_SOURCE_DIR}/mmSolver/tools/convertmarker/ui/ui_convertmarker_layout.py
            )

    add_ui_compile("raycastmarker"
            ${CMAKE_CURRENT_SOURCE_DIR}/mmSolver/tools/raycastmarker/ui/raycastmarker_layout.ui
            ${CMAKE_CURRENT_SOURCE_DIR}/mmSolver/tools/raycastmarker/ui/ui_raycastmarker_layout.py
            )

    add_ui_compile("reparent2"
            ${CMAKE_CURRENT_SOURCE_DIR}/mmSolver/tools/reparent2/ui/reparent2_layout.ui
            ${CMAKE_CURRENT_SOURCE_DIR}/mmSolver/tools/reparent2/ui/ui_reparent2_layout.py
            )

    add_ui_compile("removesolvernodes"
            ${CMAKE_CURRENT_SOURCE_DIR}/mmSolver/tools/removesolvernodes/ui/removesolvernodes_layout.ui
            ${CMAKE_CURRENT_SOURCE_DIR}/mmSolver/tools/removesolvernodes/ui/ui_removesolvernodes_layout.py
            )

    add_ui_compile("smoothkeyframes"
            ${CMAKE_CURRENT_SOURCE_DIR}/mmSolver/tools/smoothkeyframes/ui/smoothkeys_layout.ui
            ${CMAKE_CURRENT_SOURCE_DIR}/mmSolver/tools/smoothkeyframes/ui/ui_smoothkeys_layout.py
            )

    add_ui_compile("loadmarker"
            ${CMAKE_CURRENT_SOURCE_DIR}/mmSolver/tools/loadmarker/ui/loadmarker_layout.ui
            ${CMAKE_CURRENT_SOURCE_DIR}/mmSolver/tools/loadmarker/ui/ui_loadmarker_layout.py
            )

    add_ui_compile("solver_layout"
            ${CMAKE_CURRENT_SOURCE_DIR}/mmSolver/tools/solver/ui/solver_layout.ui
            ${CMAKE_CURRENT_SOURCE_DIR}/mmSolver/tools/solver/ui/ui_solver_layout.py
            )

    add_ui_compile("solver_nodebrowser_widget"
            ${CMAKE_CURRENT_SOURCE_DIR}/mmSolver/tools/solver/widget/nodebrowser_widget.ui
            ${CMAKE_CURRENT_SOURCE_DIR}/mmSolver/tools/solver/widget/ui_nodebrowser_widget.py
            )

    add_ui_compile("solver_framerange_widget"
            ${CMAKE_CURRENT_SOURCE_DIR}/mmSolver/tools/solver/widget/framerange_widget.ui
            ${CMAKE_CURRENT_SOURCE_DIR}/mmSolver/tools/solver/widget/ui_framerange_widget.py
            )

    add_ui_compile("solver_collection_widget"
            ${CMAKE_CURRENT_SOURCE_DIR}/mmSolver/tools/solver/widget/collection_widget.ui
            ${CMAKE_CURRENT_SOURCE_DIR}/mmSolver/tools/solver/widget/ui_collection_widget.py
            )

    add_ui_compile("solver_rootframe_widget"
            ${CMAKE_CURRENT_SOURCE_DIR}/mmSolver/tools/solver/widget/rootframe_widget.ui
            ${CMAKE_CURRENT_SOURCE_DIR}/mmSolver/tools/solver/widget/ui_rootframe_widget.py
<<<<<<< HEAD
            )

    add_ui_compile("solver_solver_basic_widget"
            ${CMAKE_CURRENT_SOURCE_DIR}/mmSolver/tools/solver/widget/solver_basic_widget.ui
            ${CMAKE_CURRENT_SOURCE_DIR}/mmSolver/tools/solver/widget/ui_solver_basic_widget.py
            )

    add_ui_compile("solver_solver_legacy_widget"
            ${CMAKE_CURRENT_SOURCE_DIR}/mmSolver/tools/solver/widget/solver_legacy_widget.ui
            ${CMAKE_CURRENT_SOURCE_DIR}/mmSolver/tools/solver/widget/ui_solver_legacy_widget.py
            )

    add_ui_compile("solver_solver_standard_widget"
            ${CMAKE_CURRENT_SOURCE_DIR}/mmSolver/tools/solver/widget/solver_standard_widget.ui
            ${CMAKE_CURRENT_SOURCE_DIR}/mmSolver/tools/solver/widget/ui_solver_standard_widget.py
            )


    add_ui_compile("solver_solverstate_widget"
            ${CMAKE_CURRENT_SOURCE_DIR}/mmSolver/tools/solver/widget/solverstate_widget.ui
            ${CMAKE_CURRENT_SOURCE_DIR}/mmSolver/tools/solver/widget/ui_solverstate_widget.py
            )

=======
            )

    add_ui_compile("solver_solver_basic_widget"
            ${CMAKE_CURRENT_SOURCE_DIR}/mmSolver/tools/solver/widget/solver_basic_widget.ui
            ${CMAKE_CURRENT_SOURCE_DIR}/mmSolver/tools/solver/widget/ui_solver_basic_widget.py
            )

    add_ui_compile("solver_solver_legacy_widget"
            ${CMAKE_CURRENT_SOURCE_DIR}/mmSolver/tools/solver/widget/solver_legacy_widget.ui
            ${CMAKE_CURRENT_SOURCE_DIR}/mmSolver/tools/solver/widget/ui_solver_legacy_widget.py
            )

    add_ui_compile("solver_solver_standard_widget"
            ${CMAKE_CURRENT_SOURCE_DIR}/mmSolver/tools/solver/widget/solver_standard_widget.ui
            ${CMAKE_CURRENT_SOURCE_DIR}/mmSolver/tools/solver/widget/ui_solver_standard_widget.py
            )


    add_ui_compile("solver_solverstate_widget"
            ${CMAKE_CURRENT_SOURCE_DIR}/mmSolver/tools/solver/widget/solverstate_widget.ui
            ${CMAKE_CURRENT_SOURCE_DIR}/mmSolver/tools/solver/widget/ui_solverstate_widget.py
            )

>>>>>>> 997b5fe3
    add_ui_compile("solver_solver_widget"
            ${CMAKE_CURRENT_SOURCE_DIR}/mmSolver/tools/solver/widget/solver_widget.ui
            ${CMAKE_CURRENT_SOURCE_DIR}/mmSolver/tools/solver/widget/ui_solver_widget.py
            )

    add_ui_compile("solver_about"
            ${CMAKE_CURRENT_SOURCE_DIR}/mmSolver/tools/aboutwindow/ui/about_layout.ui
            ${CMAKE_CURRENT_SOURCE_DIR}/mmSolver/tools/aboutwindow/ui/ui_about_layout.py
            )

    add_ui_compile("sysinfo"
            ${CMAKE_CURRENT_SOURCE_DIR}/mmSolver/tools/sysinfowindow/ui/sysinfo_layout.ui
            ${CMAKE_CURRENT_SOURCE_DIR}/mmSolver/tools/sysinfowindow/ui/ui_sysinfo_layout.py
            )

    add_ui_compile("setattributedetails"
            ${CMAKE_CURRENT_SOURCE_DIR}/mmSolver/tools/setattributedetails/ui/dialog.ui
            ${CMAKE_CURRENT_SOURCE_DIR}/mmSolver/tools/setattributedetails/ui/ui_dialog.py
            )

    add_ui_compile("preferences_window"
            ${CMAKE_SOURCE_DIR}/python/mmSolver/tools/userprefswindow/ui/pref_layout.ui
            ${CMAKE_SOURCE_DIR}/python/mmSolver/tools/userprefswindow/ui/ui_pref_layout.py
            )

    add_ui_compile("fastbake"
            ${CMAKE_SOURCE_DIR}/python/mmSolver/tools/attributebake/ui/attrbake_layout.ui
            ${CMAKE_SOURCE_DIR}/python/mmSolver/tools/attributebake/ui/ui_attrbake_layout.py
            )

    add_ui_compile("createcontroller2"
            ${CMAKE_SOURCE_DIR}/python/mmSolver/tools/createcontroller2/ui/createcontroller_layout.ui
            ${CMAKE_SOURCE_DIR}/python/mmSolver/tools/createcontroller2/ui/ui_createcontroller_layout.py
            )

endif ()


# Install Python API and tools
install(DIRECTORY "${CMAKE_CURRENT_SOURCE_DIR}/"
        DESTINATION "${MODULE_FULL_NAME}/python"
        FILES_MATCHING PATTERN "*.py")<|MERGE_RESOLUTION|>--- conflicted
+++ resolved
@@ -16,16 +16,11 @@
 # along with mmSolver.  If not, see <https://www.gnu.org/licenses/>.
 # ---------------------------------------------------------------------
 #
-<<<<<<< HEAD
 # Configure and install Python scripts and Qt .ui files.
-=======
-# Generate .py files from Qt .ui
->>>>>>> 997b5fe3
 #
 
 find_package(Maya REQUIRED)
 
-<<<<<<< HEAD
 # Create Python file with some build options baked in.
 configure_file(
   ${CMAKE_CURRENT_SOURCE_DIR}/mmSolver/constant.py.in
@@ -33,8 +28,6 @@
   @ONLY)
 
 
-=======
->>>>>>> 997b5fe3
 # Compile a .ui file into a .py file using 'mayapy' command.
 function(add_ui_compile
          name
@@ -61,11 +54,7 @@
         add_custom_command(
                 OUTPUT
                     ${output_file}
-<<<<<<< HEAD
-                    file_never_exist.txt  # force re-run.
-=======
                     # file_never_exist.txt  # force re-run.
->>>>>>> 997b5fe3
                 COMMAND ${MAYA_QT_UIC_EXECUTABLE} -g python ${input_file} -o ${output_file}
                 WORKING_DIRECTORY ${CMAKE_SOURCE_DIR}
                 DEPENDS ${input_file}
@@ -78,19 +67,11 @@
     else ()
         # Use the Maya Python environment to compile the .ui files
         # into .py files.
-<<<<<<< HEAD
         set(EXEC_SCRIPT ${CMAKE_SOURCE_DIR}/scripts/internal/compileUI.py)
         add_custom_command(
                 OUTPUT
                     ${output_file}
-                    file_never_exist.txt  # force re-run.
-=======
-        set(EXEC_SCRIPT ${CMAKE_SOURCE_DIR}/scripts/compileUI.py)
-        add_custom_command(
-                OUTPUT
-                    ${output_file}
                     # file_never_exist.txt  # force re-run.
->>>>>>> 997b5fe3
                 COMMAND ${MAYA_PYTHON_EXECUTABLE} ${EXEC_SCRIPT} ${input_file}
                 WORKING_DIRECTORY ${CMAKE_SOURCE_DIR}
                 DEPENDS ${input_file}
@@ -176,7 +157,6 @@
     add_ui_compile("solver_rootframe_widget"
             ${CMAKE_CURRENT_SOURCE_DIR}/mmSolver/tools/solver/widget/rootframe_widget.ui
             ${CMAKE_CURRENT_SOURCE_DIR}/mmSolver/tools/solver/widget/ui_rootframe_widget.py
-<<<<<<< HEAD
             )
 
     add_ui_compile("solver_solver_basic_widget"
@@ -200,31 +180,6 @@
             ${CMAKE_CURRENT_SOURCE_DIR}/mmSolver/tools/solver/widget/ui_solverstate_widget.py
             )
 
-=======
-            )
-
-    add_ui_compile("solver_solver_basic_widget"
-            ${CMAKE_CURRENT_SOURCE_DIR}/mmSolver/tools/solver/widget/solver_basic_widget.ui
-            ${CMAKE_CURRENT_SOURCE_DIR}/mmSolver/tools/solver/widget/ui_solver_basic_widget.py
-            )
-
-    add_ui_compile("solver_solver_legacy_widget"
-            ${CMAKE_CURRENT_SOURCE_DIR}/mmSolver/tools/solver/widget/solver_legacy_widget.ui
-            ${CMAKE_CURRENT_SOURCE_DIR}/mmSolver/tools/solver/widget/ui_solver_legacy_widget.py
-            )
-
-    add_ui_compile("solver_solver_standard_widget"
-            ${CMAKE_CURRENT_SOURCE_DIR}/mmSolver/tools/solver/widget/solver_standard_widget.ui
-            ${CMAKE_CURRENT_SOURCE_DIR}/mmSolver/tools/solver/widget/ui_solver_standard_widget.py
-            )
-
-
-    add_ui_compile("solver_solverstate_widget"
-            ${CMAKE_CURRENT_SOURCE_DIR}/mmSolver/tools/solver/widget/solverstate_widget.ui
-            ${CMAKE_CURRENT_SOURCE_DIR}/mmSolver/tools/solver/widget/ui_solverstate_widget.py
-            )
-
->>>>>>> 997b5fe3
     add_ui_compile("solver_solver_widget"
             ${CMAKE_CURRENT_SOURCE_DIR}/mmSolver/tools/solver/widget/solver_widget.ui
             ${CMAKE_CURRENT_SOURCE_DIR}/mmSolver/tools/solver/widget/ui_solver_widget.py
