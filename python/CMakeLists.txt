# Copyright (C) 2019, 2020 David Cattermole.
#
# This file is part of mmSolver.
#
# mmSolver is free software: you can redistribute it and/or modify it
# under the terms of the GNU Lesser General Public License as
# published by the Free Software Foundation, either version 3 of the
# License, or (at your option) any later version.
#
# mmSolver is distributed in the hope that it will be useful,
# but WITHOUT ANY WARRANTY; without even the implied warranty of
# MERCHANTABILITY or FITNESS FOR A PARTICULAR PURPOSE.  See the
# GNU Lesser General Public License for more details.
#
# You should have received a copy of the GNU Lesser General Public License
# along with mmSolver.  If not, see <https://www.gnu.org/licenses/>.
# ---------------------------------------------------------------------
#
# Configure and install Python scripts and Qt .ui files.
#

find_package(Maya REQUIRED)

# Create Python file with some build options baked in.
configure_file(
  ${CMAKE_CURRENT_SOURCE_DIR}/mmSolver/constant.py.in
  ${CMAKE_CURRENT_SOURCE_DIR}/mmSolver/constant.py
  @ONLY)


# Compile a .ui file into a .py file using 'mayapy' command.
function(add_ui_compile
         name
         input_file
         output_file)

    set(EXEC_SCRIPT ${CMAKE_CURRENT_SOURCE_DIR}/../scripts/compileUI.py)

    add_custom_command(
            OUTPUT ${output_file}
            COMMAND ${MAYA_PYTHON_EXECUTABLE} ${EXEC_SCRIPT} ${input_file}
            WORKING_DIRECTORY ${CMAKE_SOURCE_DIR}
            DEPENDS ${input_file}
    )

    add_custom_target(
            compile_ui_${name} ALL
            DEPENDS ${output_file}
            COMMENT "Compiling Qt UI file (${input_file})..."
    )

    if (BUILD_PLUGIN)
        add_dependencies(mmSolver compile_ui_${name})
    endif ()

endfunction()


if (BUILD_QT_UI)
    add_ui_compile("base"
            ${CMAKE_CURRENT_SOURCE_DIR}/mmSolver/ui/base.ui
            ${CMAKE_CURRENT_SOURCE_DIR}/mmSolver/ui/ui_base.py
            )

    add_ui_compile("channelsen"
            ${CMAKE_CURRENT_SOURCE_DIR}/mmSolver/tools/channelsen/ui/channelsen_layout.ui
            ${CMAKE_CURRENT_SOURCE_DIR}/mmSolver/tools/channelsen/ui/ui_channelsen_layout.py
            )

    add_ui_compile("smoothkeyframes"
            ${CMAKE_CURRENT_SOURCE_DIR}/mmSolver/tools/smoothkeyframes/ui/smoothkeys_layout.ui
            ${CMAKE_CURRENT_SOURCE_DIR}/mmSolver/tools/smoothkeyframes/ui/ui_smoothkeys_layout.py
            )

    add_ui_compile("loadmarker"
            ${CMAKE_CURRENT_SOURCE_DIR}/mmSolver/tools/loadmarker/ui/loadmarker_layout.ui
            ${CMAKE_CURRENT_SOURCE_DIR}/mmSolver/tools/loadmarker/ui/ui_loadmarker_layout.py
            )

    add_ui_compile("solver_layout"
            ${CMAKE_CURRENT_SOURCE_DIR}/mmSolver/tools/solver/ui/solver_layout.ui
            ${CMAKE_CURRENT_SOURCE_DIR}/mmSolver/tools/solver/ui/ui_solver_layout.py
            )

    add_ui_compile("solver_widgets"
            ${CMAKE_CURRENT_SOURCE_DIR}/mmSolver/tools/solver/widget/nodebrowser_widget.ui
            ${CMAKE_CURRENT_SOURCE_DIR}/mmSolver/tools/solver/widget/ui_nodebrowser_widget.py
            )

    add_ui_compile("solver_about"
            ${CMAKE_CURRENT_SOURCE_DIR}/mmSolver/tools/aboutwindow/ui/about_layout.ui
            ${CMAKE_CURRENT_SOURCE_DIR}/mmSolver/tools/aboutwindow/ui/ui_about_layout.py
            )

    add_ui_compile("sysinfo"
            ${CMAKE_CURRENT_SOURCE_DIR}/mmSolver/tools/sysinfowindow/ui/sysinfo_layout.ui
            ${CMAKE_CURRENT_SOURCE_DIR}/mmSolver/tools/sysinfowindow/ui/ui_sysinfo_layout.py
            )

    add_ui_compile("setattributedetails"
            ${CMAKE_CURRENT_SOURCE_DIR}/mmSolver/tools/setattributedetails/ui/dialog.ui
            ${CMAKE_CURRENT_SOURCE_DIR}/mmSolver/tools/setattributedetails/ui/ui_dialog.py
            )
<<<<<<< HEAD
endif ()


# Install Python API and tools
install(DIRECTORY "${CMAKE_CURRENT_SOURCE_DIR}/"
        DESTINATION "${MODULE_FULL_NAME}/python"
        FILES_MATCHING PATTERN "*.py")
=======

    add_ui_compile("preferences_window"
            ${CMAKE_SOURCE_DIR}/python/mmSolver/tools/userprefswindow/ui/pref_layout.ui
            ${CMAKE_SOURCE_DIR}/python/mmSolver/tools/userprefswindow/ui/ui_pref_layout.py
            )
endif ()
>>>>>>> 0d94497d
<|MERGE_RESOLUTION|>--- conflicted
+++ resolved
@@ -101,19 +101,15 @@
             ${CMAKE_CURRENT_SOURCE_DIR}/mmSolver/tools/setattributedetails/ui/dialog.ui
             ${CMAKE_CURRENT_SOURCE_DIR}/mmSolver/tools/setattributedetails/ui/ui_dialog.py
             )
-<<<<<<< HEAD
+
+    add_ui_compile("preferences_window"
+            ${CMAKE_SOURCE_DIR}/python/mmSolver/tools/userprefswindow/ui/pref_layout.ui
+            ${CMAKE_SOURCE_DIR}/python/mmSolver/tools/userprefswindow/ui/ui_pref_layout.py
+            )
 endif ()
 
 
 # Install Python API and tools
 install(DIRECTORY "${CMAKE_CURRENT_SOURCE_DIR}/"
         DESTINATION "${MODULE_FULL_NAME}/python"
-        FILES_MATCHING PATTERN "*.py")
-=======
-
-    add_ui_compile("preferences_window"
-            ${CMAKE_SOURCE_DIR}/python/mmSolver/tools/userprefswindow/ui/pref_layout.ui
-            ${CMAKE_SOURCE_DIR}/python/mmSolver/tools/userprefswindow/ui/ui_pref_layout.py
-            )
-endif ()
->>>>>>> 0d94497d
+        FILES_MATCHING PATTERN "*.py")