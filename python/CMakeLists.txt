--- conflicted
+++ resolved
@@ -19,72 +19,6 @@
 # Configure and install Python scripts and Qt .ui files.
 #
 
-<<<<<<< HEAD
-find_package(Maya REQUIRED)
-
-# Compile a .ui file into a .py file using 'mayapy' command.
-function(add_ui_compile
-         name
-         input_file
-         output_file)
-    if((MAYA_VERSION GREATER 2022) OR (MAYA_VERSION EQUAL 2022))
-        # Maya 2022 and above. Use Maya provided 'uic' executable to
-        # compile .ui files into .py files. Earlier versions of Maya
-        # can only compile to C++ code with 'uic'.
-        find_program(MAYA_QT_UIC_EXECUTABLE
-                uic
-            HINTS
-                "${MAYA_LOCATION}"
-                "$ENV{MAYA_LOCATION}"
-                "${MAYA_BASE_DIR}"
-            PATH_SUFFIXES
-                MacOS/
-                bin/
-            DOC
-                "Maya provided Qt 'uic' executable path"
-        )
-
-        # Runs 'uic -g python <ui_file> -o <output_python_file>'
-        add_custom_command(
-                OUTPUT
-                    ${output_file}
-                    # file_never_exist.txt  # force re-run.
-                COMMAND ${MAYA_QT_UIC_EXECUTABLE} -g python ${input_file} -o ${output_file}
-                WORKING_DIRECTORY ${CMAKE_SOURCE_DIR}
-                DEPENDS ${input_file}
-        )
-        add_custom_target(
-                compile_ui_${name} ALL
-                DEPENDS ${output_file}
-                COMMENT "Compiling Qt UI file (${input_file})..."
-        )
-    else ()
-        # Use the Maya Python environment to compile the .ui files
-        # into .py files.
-        set(EXEC_SCRIPT ${CMAKE_SOURCE_DIR}/scripts/compileUI.py)
-        add_custom_command(
-                OUTPUT
-                    ${output_file}
-                    # file_never_exist.txt  # force re-run.
-                COMMAND ${MAYA_PYTHON_EXECUTABLE} ${EXEC_SCRIPT} ${input_file}
-                WORKING_DIRECTORY ${CMAKE_SOURCE_DIR}
-                DEPENDS ${input_file}
-        )
-        add_custom_target(
-                compile_ui_${name} ALL
-                DEPENDS ${output_file}
-                COMMENT "Compiling Qt UI file (${input_file})..."
-        )
-    endif ()
-    if (BUILD_PLUGIN)
-        add_dependencies(mmSolver compile_ui_${name})
-    endif ()
-endfunction()
-
-
-if (BUILD_QT_UI)
-    add_ui_compile("base"
-=======
 # Create Python file with some build options baked in.
 configure_file(
   ${CMAKE_CURRENT_SOURCE_DIR}/mmSolver/constant.py.in
@@ -105,7 +39,6 @@
 if (MMSOLVER_BUILD_QT_UI)
     include(MMSolverUtils)
     compile_qt_ui_to_python_file("base"
->>>>>>> 900a8c33
             ${CMAKE_CURRENT_SOURCE_DIR}/mmSolver/ui/base.ui
             ${CMAKE_CURRENT_BINARY_DIR}/mmSolver/ui/ui_base.py
             )
