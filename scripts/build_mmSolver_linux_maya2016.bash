#!/usr/bin/env bash
#
# Copyright (C) 2019, 2022 David Cattermole.
#
# This file is part of mmSolver.
#
# mmSolver is free software: you can redistribute it and/or modify it
# under the terms of the GNU Lesser General Public License as
# published by the Free Software Foundation, either version 3 of the
# License, or (at your option) any later version.
#
# mmSolver is distributed in the hope that it will be useful,
# but WITHOUT ANY WARRANTY; without even the implied warranty of
# MERCHANTABILITY or FITNESS FOR A PARTICULAR PURPOSE.  See the
# GNU Lesser General Public License for more details.
#
# You should have received a copy of the GNU Lesser General Public License
# along with mmSolver.  If not, see <https://www.gnu.org/licenses/>.
# ---------------------------------------------------------------------
#
# Builds the Maya MatchMove Solver project.

# Maya
MAYA_VERSION=2016
MAYA_LOCATION=/usr/autodesk/maya2016/

# Executable names/paths used for build process.
PYTHON_EXE=python
CMAKE_EXE=cmake3
RUST_CARGO_EXE=cargo

# C++ Standard to use.
CXX_STANDARD=11

# The -e flag causes the script to exit as soon as one command returns
# a non-zero exit code.
set -ev

<<<<<<< HEAD
# WARNING: Would you like to use GPL-licensed code? If so you will not
# be able to distribute binary copies of mmSolver.
WITH_GPL_CODE=0

# Where to install the module?
#
# The "$HOME/maya/2016/modules" directory is automatically searched
# for Maya module (.mod) files. Therefore we can install directly.
#
INSTALL_MODULE_DIR=${HOME}/maya/2016/modules

# Build ZIP Package.
# For developer use. Make ZIP packages ready to distribute to others.
BUILD_PACKAGE=1


# Do not edit below, unless you know what you're doing.
###############################################################################

# What type of build? "Release" or "Debug"?
BUILD_TYPE=Release

# Build options, to allow faster compilation times. (not to be used by
# users wanting to build this project.)
BUILD_PLUGIN=1
BUILD_PYTHON=1
BUILD_MEL=1
BUILD_QT_UI=1
BUILD_DOCS=0
BUILD_ICONS=1
BUILD_CONFIG=1
BUILD_TESTS=1

# Store the current working directory, to return to.
CWD=`pwd`

# Path to this script.
DIR="$( cd "$( dirname "${BASH_SOURCE[0]}" )" >/dev/null 2>&1 && pwd )"

# The root of this project.
PROJECT_ROOT=`readlink -f ${DIR}/..`

# Build mmSolver project
mkdir -p build_linux_maya${MAYA_VERSION}_${BUILD_TYPE}
cd build_linux_maya${MAYA_VERSION}_${BUILD_TYPE}
if [ ${FRESH_BUILD} -eq 1 ]; then
    rm --force -R *
fi
cmake -DCMAKE_BUILD_TYPE=${BUILD_TYPE} \
      -DCMAKE_INSTALL_PREFIX=${INSTALL_MODULE_DIR} \
      -DBUILD_PLUGIN=${BUILD_PLUGIN} \
      -DBUILD_PYTHON=${BUILD_PYTHON} \
      -DBUILD_MEL=${BUILD_MEL} \
      -DBUILD_QT_UI=${BUILD_QT_UI} \
      -DBUILD_DOCS=${BUILD_DOCS} \
      -DBUILD_ICONS=${BUILD_ICONS} \
      -DBUILD_CONFIG=${BUILD_CONFIG} \
      -DBUILD_TESTS=${BUILD_TESTS} \
      -DUSE_GPL_LEVMAR=${WITH_GPL_CODE} \
      -DUSE_CMINPACK=${WITH_CMINPACK} \
      -DCMINPACK_ROOT=${PROJECT_ROOT}/external/install/cminpack \
      -DLEVMAR_ROOT=${PROJECT_ROOT}/external/install/levmar \
      -DMAYA_VERSION=${MAYA_VERSION} \
      -DMAYA_LOCATION=${MAYA_LOCATION} \
      ..

cmake --build .
# cmake --install .
make install

# Run tests
if [ ${RUN_TESTS} -eq 1 ]; then
    cmake --build . --target test
fi
=======
CWD=`pwd`

# This 'source' defines the bash variables
# 'MMSCENEGRAPH_LIB_DIR' and 'MMSCENEGRAPH_INCLUDE_DIR'.
#
# The script assumes 'RUST_CARGO_EXE' has been set to the Rust
# 'cargo' executable.
source "${CWD}/scripts/internal/build_mmscenegraph_linux.bash"
>>>>>>> 900a8c33

source "${CWD}/scripts/internal/build_mmSolver_linux.bash"

cd ${CWD}<|MERGE_RESOLUTION|>--- conflicted
+++ resolved
@@ -36,82 +36,6 @@
 # a non-zero exit code.
 set -ev
 
-<<<<<<< HEAD
-# WARNING: Would you like to use GPL-licensed code? If so you will not
-# be able to distribute binary copies of mmSolver.
-WITH_GPL_CODE=0
-
-# Where to install the module?
-#
-# The "$HOME/maya/2016/modules" directory is automatically searched
-# for Maya module (.mod) files. Therefore we can install directly.
-#
-INSTALL_MODULE_DIR=${HOME}/maya/2016/modules
-
-# Build ZIP Package.
-# For developer use. Make ZIP packages ready to distribute to others.
-BUILD_PACKAGE=1
-
-
-# Do not edit below, unless you know what you're doing.
-###############################################################################
-
-# What type of build? "Release" or "Debug"?
-BUILD_TYPE=Release
-
-# Build options, to allow faster compilation times. (not to be used by
-# users wanting to build this project.)
-BUILD_PLUGIN=1
-BUILD_PYTHON=1
-BUILD_MEL=1
-BUILD_QT_UI=1
-BUILD_DOCS=0
-BUILD_ICONS=1
-BUILD_CONFIG=1
-BUILD_TESTS=1
-
-# Store the current working directory, to return to.
-CWD=`pwd`
-
-# Path to this script.
-DIR="$( cd "$( dirname "${BASH_SOURCE[0]}" )" >/dev/null 2>&1 && pwd )"
-
-# The root of this project.
-PROJECT_ROOT=`readlink -f ${DIR}/..`
-
-# Build mmSolver project
-mkdir -p build_linux_maya${MAYA_VERSION}_${BUILD_TYPE}
-cd build_linux_maya${MAYA_VERSION}_${BUILD_TYPE}
-if [ ${FRESH_BUILD} -eq 1 ]; then
-    rm --force -R *
-fi
-cmake -DCMAKE_BUILD_TYPE=${BUILD_TYPE} \
-      -DCMAKE_INSTALL_PREFIX=${INSTALL_MODULE_DIR} \
-      -DBUILD_PLUGIN=${BUILD_PLUGIN} \
-      -DBUILD_PYTHON=${BUILD_PYTHON} \
-      -DBUILD_MEL=${BUILD_MEL} \
-      -DBUILD_QT_UI=${BUILD_QT_UI} \
-      -DBUILD_DOCS=${BUILD_DOCS} \
-      -DBUILD_ICONS=${BUILD_ICONS} \
-      -DBUILD_CONFIG=${BUILD_CONFIG} \
-      -DBUILD_TESTS=${BUILD_TESTS} \
-      -DUSE_GPL_LEVMAR=${WITH_GPL_CODE} \
-      -DUSE_CMINPACK=${WITH_CMINPACK} \
-      -DCMINPACK_ROOT=${PROJECT_ROOT}/external/install/cminpack \
-      -DLEVMAR_ROOT=${PROJECT_ROOT}/external/install/levmar \
-      -DMAYA_VERSION=${MAYA_VERSION} \
-      -DMAYA_LOCATION=${MAYA_LOCATION} \
-      ..
-
-cmake --build .
-# cmake --install .
-make install
-
-# Run tests
-if [ ${RUN_TESTS} -eq 1 ]; then
-    cmake --build . --target test
-fi
-=======
 CWD=`pwd`
 
 # This 'source' defines the bash variables
@@ -120,7 +44,6 @@
 # The script assumes 'RUST_CARGO_EXE' has been set to the Rust
 # 'cargo' executable.
 source "${CWD}/scripts/internal/build_mmscenegraph_linux.bash"
->>>>>>> 900a8c33
 
 source "${CWD}/scripts/internal/build_mmSolver_linux.bash"
 
