--- conflicted
+++ resolved
@@ -98,13 +98,12 @@
                 "name": "Bundle Tools",
                 "tearoff": true
             },
-<<<<<<< HEAD
+            "camera_tools": {
+                "name": "Camera Tools",
+                "tearoff": true
+            },
             "display_tools": {
                 "name": "General Tools",
-=======
-            "camera_tools": {
-                "name": "Camera Tools",
->>>>>>> ec848e93
                 "tearoff": true
             },
             "general_tools": {
