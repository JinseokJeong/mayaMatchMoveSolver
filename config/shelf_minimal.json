{
    "version": 1,
    "data": {
        "items": [
            "solver_tools/solver_popup/---Solve",
            "solver_tools/solver_popup/open_solver_ui",
            "solver_tools/solver_popup/solver_run",
            "solver_tools/solver_popup/solver_run_current_frame",
            "solver_tools/solver_popup/---Time",
            "solver_tools/solver_popup/navigate_root_frame_prev",
            "solver_tools/solver_popup/navigate_root_frame_next",
            "solver_tools/solver_popup/edit_root_frame_add",
            "solver_tools/solver_popup/edit_root_frame_remove",
            "create_marker",
            "camera_tools/camera_popup/---Calibrate",
            "camera_tools/camera_popup/camera_calibration_create_setup",
            "camera_tools/camera_popup/camera_calibration_update_values",
            "mb_tools/mb_popup/---Selection",
            "mb_tools/mb_popup/swap_marker_bundles",
            "mb_tools/mb_popup/select_marker_bundles",
            "mb_tools/mb_popup/---Marker-Bundle Link",
            "mb_tools/mb_popup/link_marker_bundle",
            "mb_tools/mb_popup/unlink_marker_bundle",
            "attr_tools/attr_popup/---Attribute Details",
            "attr_tools/attr_popup/open_graph_editor",
            "attr_tools/attr_popup/set_attr_details_ui",
            "attr_tools/attr_popup/---Bake Attributes",
            "attr_tools/attr_popup/attribute_bake",
            "marker_tools/marker_popup/---Edit Marker",
            "marker_tools/marker_popup/toggle_marker_lock",
            "marker_tools/marker_popup/place_marker_manipulator",
            "marker_tools/marker_popup/raycast_marker",
            "marker_tools/marker_popup/---Create Marker",
            "marker_tools/marker_popup/create_marker",
            "marker_tools/marker_popup/convert_to_marker_ui",
            "marker_tools/marker_popup/duplicate_marker",
            "marker_tools/marker_popup/average_markers",
            "marker_tools/marker_popup/---Deform Marker",
            "marker_tools/marker_popup/deform_marker_create_offset",
            "marker_tools/marker_popup/deform_marker_bake_offset",
            "marker_tools/marker_popup/deform_marker_remove_offset",
            "marker_tools/marker_popup/---Marker Deviation",
            "marker_tools/marker_popup/show_deviation_curves",
            "marker_tools/marker_popup/hide_deviation_curves",
            "bundle_tools/bundle_popup/---Edit Bundle",
            "bundle_tools/bundle_popup/toggle_bundle_lock",
            "bundle_tools/bundle_popup/reproject_bundle",
            "bundle_tools/bundle_popup/triangulate_bundle",
            "bundle_tools/bundle_popup/aim_at_camera_manipulator",
            "bundle_tools/bundle_popup/attach_bundle_to_curve",
            "bundle_tools/bundle_popup/---Create Bundle",
            "bundle_tools/bundle_popup/create_bundle",
            "display_tools/display_popup/---Create",
            "display_tools/display_popup/create_sky_dome",
            "general_tools/gen_tools_popup/---Viewport",
            "general_tools/gen_tools_popup/center_twodee",
            "general_tools/gen_tools_popup/center_twodee_remove",
            "general_tools/gen_tools_popup/---General",
            "general_tools/gen_tools_popup/smooth_keyframes",
            "general_tools/gen_tools_popup/screen_z_manipulator",
            "general_tools/gen_tools_popup/screen_space_rig_bake",
            "general_tools/gen_tools_popup/screen_z_transform_bake",
            "general_tools/gen_tools_popup/channel_sensitivity_ui",
            "general_tools/gen_tools_popup/create_screen_space_motion_trail",
            "general_tools/gen_tools_popup/---Naming & Organisation",
            "general_tools/gen_tools_popup/marker_bundle_rename",
            "general_tools/gen_tools_popup/marker_bundle_rename_with_metadata",
            "general_tools/gen_tools_popup/sort_nodes_in_outliner",
            "general_tools/gen_tools_popup/remove_all_solver_nodes",
            "general_tools/gen_tools_popup/---Parenting",
            "general_tools/gen_tools_popup/reparent_under_node2",
            "general_tools/gen_tools_popup/unparent_to_world2",
            "general_tools/gen_tools_popup/---Controllers",
            "general_tools/gen_tools_popup/create_controller2",
            "general_tools/gen_tools_popup/remove_controller2",
            "general_tools/gen_tools_popup/---Settings & Preferences",
            "general_tools/gen_tools_popup/user_preferences_window",
            "file_io_tools/file_io_popup/---Input Output",
            "file_io_tools/file_io_popup/load_marker_ui",
            "file_io_tools/file_io_popup/copy_camera_to_clipboard",
            "hotkey_switcher/hotkey_switcher_popup/dummy"
        ],
        "functions": {
            "solver_popup": {
                "popup": true,
                "popup_button": ["left", "right"]
            },
            "attr_popup": {
                "popup": true,
                "popup_button": ["left", "right"]
            },
            "create_popup": {
                "popup": true,
                "popup_button": ["left", "right"]
            },
            "marker_popup": {
                "popup": true,
                "popup_button": ["left", "right"]
            },
            "mb_popup": {
                "popup": true,
                "popup_button": ["left", "right"]
            },
            "file_io_popup": {
                "popup": true,
                "popup_button": ["left", "right"]
            },
<<<<<<< HEAD
            "display_popup": {
=======
            "camera_popup": {
>>>>>>> faa02064
                "popup": true,
                "popup_button": ["left", "right"]
            },
            "gen_tools_popup": {
                "popup": true,
                "popup_button": ["left", "right"]
            },
            "bundle_popup": {
                "popup": true,
                "popup_button": ["left", "right"]
            }
        }
    }
}<|MERGE_RESOLUTION|>--- conflicted
+++ resolved
@@ -105,11 +105,11 @@
                 "popup": true,
                 "popup_button": ["left", "right"]
             },
-<<<<<<< HEAD
             "display_popup": {
-=======
+                "popup": true,
+                "popup_button": ["left", "right"]
+            },
             "camera_popup": {
->>>>>>> faa02064
                 "popup": true,
                 "popup_button": ["left", "right"]
             },
