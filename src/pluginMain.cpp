--- conflicted
+++ resolved
@@ -39,12 +39,9 @@
 #include <MMMarkerGroupTransformNode.h>
 #include <MMReprojectionCmd.h>
 #include <MMSolverAffectsCmd.h>
-<<<<<<< HEAD
-#include <MMCameraSolveCmd.h>
-=======
 #include <MMCameraCalibrateNode.h>
 #include <MMLineIntersectNode.h>
->>>>>>> 25b4ec0d
+#include <MMCameraSolveCmd.h>
 
 
 #define REGISTER_COMMAND(plugin, name, creator, syntax, stat) \
@@ -126,7 +123,7 @@
                      MMSolverAffectsCmd::creator,
                      MMSolverAffectsCmd::newSyntax,
                      status);
-    
+
     REGISTER_COMMAND(plugin,
                      MMTestCameraMatrixCmd::cmdName(),
                      MMTestCameraMatrixCmd::creator,
