--- conflicted
+++ resolved
@@ -48,11 +48,7 @@
   core/mmdata.cpp
   core/mmmath.cpp
   core/reprojection.cpp
-<<<<<<< HEAD
   shape/ShapeDrawUtils.cpp
-=======
-  mayaSceneGraph.cpp
->>>>>>> 3fa18a55
   shape/MarkerShapeNode.cpp
   shape/MarkerDrawOverride.cpp
   shape/BundleShapeNode.cpp
@@ -76,6 +72,7 @@
   Marker.cpp
   Bundle.cpp
   Attr.cpp
+  mayaSceneGraph.cpp
   mayaUtils.cpp
   commonArgFlags.cpp
   MMSolverAffectsCmd.cpp
